// Copyright 2014 Manu Martinez-Almeida.  All rights reserved.
// Use of this source code is governed by a MIT style
// license that can be found in the LICENSE file.

package gin

import (
	"bufio"
	"io"
	"net"
	"net/http"
	"crypto/aes"
	"crypto/cipher"
	"encoding/binary"
)

const (
	noWritten     = -1
	defaultStatus = http.StatusOK
)

// ResponseWriter ...
type ResponseWriter interface {
	http.ResponseWriter
	http.Hijacker
	http.Flusher
	http.CloseNotifier

	// Returns the HTTP response status code of the current request.
	Status() int

	// Returns the number of bytes already written into the response customhttp body.
	// See Written()
	Size() int

	// Writes the string into the response body.
	WriteString(string) (int, error)

	// Returns true if the response body was already written.
	Written() bool

	// Forces to write the customhttp header (status code + headers).
	WriteHeaderNow()

<<<<<<< HEAD
	// Enables/disables encryption.
	EnableEncryption(bool)

	// Enables/disables encryption.
	EncryptionEnabled() bool

	//sets key for encryption.
	SetKey([]byte)

	//sets IV for encryption.
	SetIV([]byte)

	//sets start index in file (in byte order)
	SetStartIndex(uint64)
=======
	// get the http.Pusher for server push
	Pusher() http.Pusher
>>>>>>> 235898e6
}

type responseWriter struct {
	http.ResponseWriter
	size   int
	status int
	encryptionParams
}

type encryptionParams struct {
	key []byte
	iv []byte
	enableEncryption bool
	startIndex uint64
}

var _ ResponseWriter = &responseWriter{}

func (w *responseWriter) reset(writer http.ResponseWriter) {
	w.ResponseWriter = writer
	w.size = noWritten
	w.status = defaultStatus
	w.enableEncryption = false
}

func (w *responseWriter) WriteHeader(code int) {
	if code > 0 && w.status != code {
		if w.Written() {
			debugPrint("[WARNING] Headers were already written. Wanted to override status code %d with %d", w.status, code)
		}
		w.status = code
	}
}

func (w *responseWriter) WriteHeaderNow() {
	if !w.Written() {
		w.size = 0
		w.ResponseWriter.WriteHeader(w.status)
	}
}

func (w *responseWriter) Write(data []byte) (n int, err error) {
	//println("data length is", len(data), " bytes")
	w.WriteHeaderNow()
	//n, err = w.ResponseWriter.Write(data)
	if w.enableEncryption {
		var encrypted []byte

		appendedData, appOffset, _ := w.appendIfNeeded(data)
		paddedData, prepOffset, _ := w.prependIfNeeded(appendedData)
		//println("data length becomes", len(prependedData), "offset is", offset)

		encrypted = encrypt(w.key, w.iv, paddedData)
		dataEnd := uint64(len(paddedData)) - appOffset
		n, err = w.ResponseWriter.Write(encrypted[prepOffset:dataEnd])
		w.iv = addCounter(w.iv, uint64(n/aes.BlockSize))
	} else {
		n, err = w.ResponseWriter.Write(data)
	}
	//println("data length is now", len(data), "size before:", w.size, "n is:", n)
	w.size += n
	//println("next IV is", hex.EncodeToString(w.iv), "size now is", w.size)
	//println("size becomes", w.size, " bytes")
	return
}

func (w *responseWriter) WriteString(s string) (n int, err error) {
	w.WriteHeaderNow()
	n, err = io.WriteString(w.ResponseWriter, s)
	w.size += n
	return
}

func (w *responseWriter) Status() int {
	return w.status
}

func (w *responseWriter) Size() int {
	return w.size
}

func (w *responseWriter) Written() bool {
	return w.size != noWritten
}

// Hijack implements the customhttp.Hijacker interface.
func (w *responseWriter) Hijack() (net.Conn, *bufio.ReadWriter, error) {
	if w.size < 0 {
		w.size = 0
	}
	return w.ResponseWriter.(http.Hijacker).Hijack()
}

// CloseNotify implements the customhttp.CloseNotify interface.
func (w *responseWriter) CloseNotify() <-chan bool {
	return w.ResponseWriter.(http.CloseNotifier).CloseNotify()
}

// Flush implements the customhttp.Flush interface.
func (w *responseWriter) Flush() {
	w.WriteHeaderNow()
	w.ResponseWriter.(http.Flusher).Flush()
}

<<<<<<< HEAD
func (w *responseWriter) EnableEncryption(enabled bool) {
	w.enableEncryption = enabled
}

func (w *responseWriter) EncryptionEnabled() bool {
	return w.enableEncryption
}

func (w *responseWriter) SetKey(key []byte) {
	w.key = key
}

func (w *responseWriter) SetIV(iv []byte) {
	w.iv = iv
}

func (w *responseWriter) SetStartIndex(index uint64) {
	w.startIndex = index
}

func (w *responseWriter) appendIfNeeded(data []byte) (appendedData []byte, appendedBytes uint64, err error) {
	appendedBytes = 16 - (w.startIndex + uint64(w.size) + uint64(len(data))) % 16
	if appendedBytes > 0 && appendedBytes < 16 {
		//fmt.Printf("index %d, appending %d", (int(w.startIndex) + w.size), appendedBytes)
		bytesToAppend := make([]byte, appendedBytes)
		appendedData = append(data, bytesToAppend...)
		return appendedData, appendedBytes, err
	} else {
		return data, 0, err
	}
}

func (w *responseWriter) prependIfNeeded(data []byte) (prependedData []byte, prependedBytes uint64, err error) {
	prependedBytes = (w.startIndex + uint64(w.size)) % 16
	if prependedBytes > 0 {
		//fmt.Printf(" prepending %d\n", prependedBytes)
		bytesToPrepend := make([]byte, prependedBytes)
		//_, err := w.file.ReadAt(bytesToPrepend, int64(w.startIndex - prependedBytes))
		//if err != nil {
		//	return nil,0, err
		//}
		//for i := 0; i < len(bytesToPrepend); i++ {
		//	bytesToPrepend[i] = 0
		//}

		prependedData = append(bytesToPrepend, data...)
		return prependedData, prependedBytes, err
	} else {
		return data, prependedBytes, err
	}
}

// encrypt using AES/CTR/NoPadding
func encrypt(key []byte, iv []byte, data []byte) []byte {
	// key := []byte(keyText)
	//plaintext := []byte(text)

	block, err := aes.NewCipher(key)
	if err != nil {
		println("error during encryption, panicking")
		panic(err)
	}

	encrypted := make([]byte, len(data))

	stream := cipher.NewCTR(block, iv)
	stream.XORKeyStream(encrypted, data)

	//v := reflect.ValueOf(stream).Elem()

	return encrypted//, v.FieldByName("ctr").Bytes()
}


// decrypt from hex to decrypted string
func decrypt(key []byte, iv []byte, data []byte) []byte {
	//ciphertext, _ := hex.DecodeString(cryptoText)

	block, err := aes.NewCipher(key)
	if err != nil {
		panic(err)
	}

	// The IV needs to be unique, but not secure. Therefore it's common to
	// include it at the beginning of the ciphertext.
	if len(data) < aes.BlockSize {
		panic("ciphertext too short")
	}
	//iv := ciphertext[:aes.BlockSize]
	//ciphertext = ciphertext[aes.BlockSize:]

	//stream := cipher.NewCFBDecrypter(block, iv)
	stream := cipher.NewCTR(block, iv)
	origData := make([]byte, len(data))

	// XORKeyStream can work in-place if the two arguments are the same.
	//stream.CryptBlocks(origData, ciphertext)
	stream.XORKeyStream(origData, data)
	//v := reflect.ValueOf(stream).Elem()
	//origData = padding.RemovePkcs7(origData, aes.BlockSize)

	return origData
}



func addCounter(iv []byte, counter uint64) []byte {
	secondHalf := binary.BigEndian.Uint64(iv[8:16])
	afterAddition := secondHalf + counter

	//check for overflow condition
	if afterAddition < secondHalf {
		println("has overflow")
		firstHalf := binary.BigEndian.Uint64(iv[0:8])
		firstHalf++

		firstSlice := make([]byte, 8)
		binary.BigEndian.PutUint64(firstSlice, firstHalf)

		secondSlice := make([]byte, 8)
		binary.BigEndian.PutUint64(secondSlice, afterAddition)
		return append(append([]byte{}, firstSlice...), secondSlice...)
	} else {
		secondSlice := make([]byte, 8)
		binary.BigEndian.PutUint64(secondSlice, afterAddition)
		return append(append([]byte{}, iv[0:8]...), secondSlice...)
	}
=======
func (w *responseWriter) Pusher() (pusher http.Pusher) {
	if pusher, ok := w.ResponseWriter.(http.Pusher); ok {
		return pusher
	}
	return nil
>>>>>>> 235898e6
}<|MERGE_RESOLUTION|>--- conflicted
+++ resolved
@@ -6,12 +6,12 @@
 
 import (
 	"bufio"
+	"crypto/aes"
+	"crypto/cipher"
+	"encoding/binary"
 	"io"
 	"net"
 	"net/http"
-	"crypto/aes"
-	"crypto/cipher"
-	"encoding/binary"
 )
 
 const (
@@ -42,7 +42,6 @@
 	// Forces to write the customhttp header (status code + headers).
 	WriteHeaderNow()
 
-<<<<<<< HEAD
 	// Enables/disables encryption.
 	EnableEncryption(bool)
 
@@ -57,10 +56,8 @@
 
 	//sets start index in file (in byte order)
 	SetStartIndex(uint64)
-=======
 	// get the http.Pusher for server push
 	Pusher() http.Pusher
->>>>>>> 235898e6
 }
 
 type responseWriter struct {
@@ -71,10 +68,10 @@
 }
 
 type encryptionParams struct {
-	key []byte
-	iv []byte
+	key              []byte
+	iv               []byte
 	enableEncryption bool
-	startIndex uint64
+	startIndex       uint64
 }
 
 var _ ResponseWriter = &responseWriter{}
@@ -165,7 +162,6 @@
 	w.ResponseWriter.(http.Flusher).Flush()
 }
 
-<<<<<<< HEAD
 func (w *responseWriter) EnableEncryption(enabled bool) {
 	w.enableEncryption = enabled
 }
@@ -187,7 +183,7 @@
 }
 
 func (w *responseWriter) appendIfNeeded(data []byte) (appendedData []byte, appendedBytes uint64, err error) {
-	appendedBytes = 16 - (w.startIndex + uint64(w.size) + uint64(len(data))) % 16
+	appendedBytes = 16 - (w.startIndex+uint64(w.size)+uint64(len(data)))%16
 	if appendedBytes > 0 && appendedBytes < 16 {
 		//fmt.Printf("index %d, appending %d", (int(w.startIndex) + w.size), appendedBytes)
 		bytesToAppend := make([]byte, appendedBytes)
@@ -236,9 +232,8 @@
 
 	//v := reflect.ValueOf(stream).Elem()
 
-	return encrypted//, v.FieldByName("ctr").Bytes()
-}
-
+	return encrypted //, v.FieldByName("ctr").Bytes()
+}
 
 // decrypt from hex to decrypted string
 func decrypt(key []byte, iv []byte, data []byte) []byte {
@@ -270,8 +265,6 @@
 	return origData
 }
 
-
-
 func addCounter(iv []byte, counter uint64) []byte {
 	secondHalf := binary.BigEndian.Uint64(iv[8:16])
 	afterAddition := secondHalf + counter
@@ -293,11 +286,10 @@
 		binary.BigEndian.PutUint64(secondSlice, afterAddition)
 		return append(append([]byte{}, iv[0:8]...), secondSlice...)
 	}
-=======
+}
 func (w *responseWriter) Pusher() (pusher http.Pusher) {
 	if pusher, ok := w.ResponseWriter.(http.Pusher); ok {
 		return pusher
 	}
 	return nil
->>>>>>> 235898e6
 }