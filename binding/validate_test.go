// Copyright 2014 Manu Martinez-Almeida.  All rights reserved.
// Use of this source code is governed by a MIT style
// license that can be found in the LICENSE file.

package binding

import (
	"bytes"
	"testing"
	"time"

	"github.com/go-playground/validator/v10"
	"github.com/stretchr/testify/assert"
)

type testInterface interface {
	String() string
}

type substructNoValidation struct {
	IString string
	IInt    int
}

type mapNoValidationSub map[string]substructNoValidation

type structNoValidationValues struct {
	substructNoValidation

	Boolean bool

	Uinteger   uint
	Integer    int
	Integer8   int8
	Integer16  int16
	Integer32  int32
	Integer64  int64
	Uinteger8  uint8
	Uinteger16 uint16
	Uinteger32 uint32
	Uinteger64 uint64

	Float32 float32
	Float64 float64

	String string

	Date time.Time

	Struct        substructNoValidation
	InlinedStruct struct {
		String  []string
		Integer int
	}

	IntSlice           []int
	IntPointerSlice    []*int
	StructPointerSlice []*substructNoValidation
	StructSlice        []substructNoValidation
	InterfaceSlice     []testInterface

	UniversalInterface interface{}
	CustomInterface    testInterface

	FloatMap  map[string]float32
	StructMap mapNoValidationSub
}

func createNoValidationValues() structNoValidationValues {
	integer := 1
	s := structNoValidationValues{
		Boolean:            true,
		Uinteger:           1 << 29,
		Integer:            -10000,
		Integer8:           120,
		Integer16:          -20000,
		Integer32:          1 << 29,
		Integer64:          1 << 61,
		Uinteger8:          250,
		Uinteger16:         50000,
		Uinteger32:         1 << 31,
		Uinteger64:         1 << 62,
		Float32:            123.456,
		Float64:            123.456789,
		String:             "text",
		Date:               time.Time{},
		CustomInterface:    &bytes.Buffer{},
		Struct:             substructNoValidation{},
		IntSlice:           []int{-3, -2, 1, 0, 1, 2, 3},
		IntPointerSlice:    []*int{&integer},
		StructSlice:        []substructNoValidation{},
		UniversalInterface: 1.2,
		FloatMap: map[string]float32{
			"foo": 1.23,
			"bar": 232.323,
		},
		StructMap: mapNoValidationSub{
			"foo": substructNoValidation{},
			"bar": substructNoValidation{},
		},
		// StructPointerSlice []noValidationSub
		// InterfaceSlice     []testInterface
	}
	s.InlinedStruct.Integer = 1000
	s.InlinedStruct.String = []string{"first", "second"}
	s.IString = "substring"
	s.IInt = 987654
	return s
}

func TestValidateNoValidationValues(t *testing.T) {
	origin := createNoValidationValues()
	test := createNoValidationValues()
	empty := structNoValidationValues{}

	assert.Nil(t, validate(test))
	assert.Nil(t, validate(&test))
	assert.Nil(t, validate(empty))
	assert.Nil(t, validate(&empty))

	assert.Equal(t, origin, test)
}

type structNoValidationPointer struct {
	substructNoValidation

	Boolean bool

	Uinteger   *uint
	Integer    *int
	Integer8   *int8
	Integer16  *int16
	Integer32  *int32
	Integer64  *int64
	Uinteger8  *uint8
	Uinteger16 *uint16
	Uinteger32 *uint32
	Uinteger64 *uint64

	Float32 *float32
	Float64 *float64

	String *string

	Date *time.Time

	Struct *substructNoValidation

	IntSlice           *[]int
	IntPointerSlice    *[]*int
	StructPointerSlice *[]*substructNoValidation
	StructSlice        *[]substructNoValidation
	InterfaceSlice     *[]testInterface

	FloatMap  *map[string]float32
	StructMap *mapNoValidationSub
}

func TestValidateNoValidationPointers(t *testing.T) {
	//origin := createNoValidation_values()
	//test := createNoValidation_values()
	empty := structNoValidationPointer{}

	//assert.Nil(t, validate(test))
	//assert.Nil(t, validate(&test))
	assert.Nil(t, validate(empty))
	assert.Nil(t, validate(&empty))

	//assert.Equal(t, origin, test)
}

type Object map[string]interface{}

func TestValidatePrimitives(t *testing.T) {
	obj := Object{"foo": "bar", "bar": 1}
	assert.NoError(t, validate(obj))
	assert.NoError(t, validate(&obj))
	assert.Equal(t, Object{"foo": "bar", "bar": 1}, obj)

	obj2 := []Object{{"foo": "bar", "bar": 1}, {"foo": "bar", "bar": 1}}
	assert.NoError(t, validate(obj2))
	assert.NoError(t, validate(&obj2))

	nu := 10
	assert.NoError(t, validate(nu))
	assert.NoError(t, validate(&nu))
	assert.Equal(t, 10, nu)

	str := "value"
	assert.NoError(t, validate(str))
	assert.NoError(t, validate(&str))
	assert.Equal(t, "value", str)
}

// structCustomValidation is a helper struct we use to check that
// custom validation can be registered on it.
// The `notone` binding directive is for custom validation and registered later.
type structCustomValidation struct {
	Integer int `binding:"notone"`
}

<<<<<<< HEAD
// notOne is a custom validator meant to be used with `validator.v8` library.
// The method signature for `v9` is significantly different and this function
// would need to be changed for tests to pass after upgrade.
// See https://github.com/florianhidayat/gin/pull/1015.
func notOne(
	v *validator.Validate, topStruct reflect.Value, currentStructOrField reflect.Value,
	field reflect.Value, fieldType reflect.Type, fieldKind reflect.Kind, param string,
) bool {
	if val, ok := field.Interface().(int); ok {
=======
func notOne(f1 validator.FieldLevel) bool {
	if val, ok := f1.Field().Interface().(int); ok {
>>>>>>> 235898e6
		return val != 1
	}
	return false
}

func TestValidatorEngine(t *testing.T) {
	// This validates that the function `notOne` matches
	// the expected function signature by `defaultValidator`
	// and by extension the validator library.
	engine, ok := Validator.Engine().(*validator.Validate)
	assert.True(t, ok)

	err := engine.RegisterValidation("notone", notOne)
	// Check that we can register custom validation without error
	assert.Nil(t, err)

	// Create an instance which will fail validation
	withOne := structCustomValidation{Integer: 1}
	errs := validate(withOne)

	// Check that we got back non-nil errs
	assert.NotNil(t, errs)
	// Check that the error matches expectation
	assert.Error(t, errs, "", "", "notone")
}<|MERGE_RESOLUTION|>--- conflicted
+++ resolved
@@ -199,20 +199,8 @@
 	Integer int `binding:"notone"`
 }
 
-<<<<<<< HEAD
-// notOne is a custom validator meant to be used with `validator.v8` library.
-// The method signature for `v9` is significantly different and this function
-// would need to be changed for tests to pass after upgrade.
-// See https://github.com/florianhidayat/gin/pull/1015.
-func notOne(
-	v *validator.Validate, topStruct reflect.Value, currentStructOrField reflect.Value,
-	field reflect.Value, fieldType reflect.Type, fieldKind reflect.Kind, param string,
-) bool {
-	if val, ok := field.Interface().(int); ok {
-=======
 func notOne(f1 validator.FieldLevel) bool {
 	if val, ok := f1.Field().Interface().(int); ok {
->>>>>>> 235898e6
 		return val != 1
 	}
 	return false
