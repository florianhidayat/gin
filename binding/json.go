// Copyright 2014 Manu Martinez-Almeida.  All rights reserved.
// Use of this source code is governed by a MIT style
// license that can be found in the LICENSE file.

package binding

import (
	"bytes"
	"fmt"
	"io"
	"net/http"

<<<<<<< HEAD
	"github.com/florianhidayat/gin/json"
=======
	"github.com/gin-gonic/gin/internal/json"
>>>>>>> 235898e6
)

// EnableDecoderUseNumber is used to call the UseNumber method on the JSON
// Decoder instance. UseNumber causes the Decoder to unmarshal a number into an
// interface{} as a Number instead of as a float64.
var EnableDecoderUseNumber = false

// EnableDecoderDisallowUnknownFields is used to call the DisallowUnknownFields method
// on the JSON Decoder instance. DisallowUnknownFields causes the Decoder to
// return an error when the destination is a struct and the input contains object
// keys which do not match any non-ignored, exported fields in the destination.
var EnableDecoderDisallowUnknownFields = false

type jsonBinding struct{}

func (jsonBinding) Name() string {
	return "json"
}

func (jsonBinding) Bind(req *http.Request, obj interface{}) error {
	if req == nil || req.Body == nil {
		return fmt.Errorf("invalid request")
	}
	return decodeJSON(req.Body, obj)
}

func (jsonBinding) BindBody(body []byte, obj interface{}) error {
	return decodeJSON(bytes.NewReader(body), obj)
}

func decodeJSON(r io.Reader, obj interface{}) error {
	decoder := json.NewDecoder(r)
	if EnableDecoderUseNumber {
		decoder.UseNumber()
	}
	if EnableDecoderDisallowUnknownFields {
		decoder.DisallowUnknownFields()
	}
	if err := decoder.Decode(obj); err != nil {
		return err
	}
	return validate(obj)
}<|MERGE_RESOLUTION|>--- conflicted
+++ resolved
@@ -10,11 +10,7 @@
 	"io"
 	"net/http"
 
-<<<<<<< HEAD
-	"github.com/florianhidayat/gin/json"
-=======
-	"github.com/gin-gonic/gin/internal/json"
->>>>>>> 235898e6
+	"github.com/florianhidayat/gin/internal/json"
 )
 
 // EnableDecoderUseNumber is used to call the UseNumber method on the JSON
