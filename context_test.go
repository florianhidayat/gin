--- conflicted
+++ resolved
@@ -1092,34 +1092,20 @@
 	w := httptest.NewRecorder()
 	c, _ := CreateTestContext(w)
 
-<<<<<<< HEAD
-	c.Request, _ = http.NewRequest("POST", "customhttp://example.com", nil)
-	c.Redirect(302, "customhttp://google.com")
-	c.Writer.WriteHeaderNow()
-
-	assert.Equal(t, 302, w.Code)
-	assert.Equal(t, "customhttp://google.com", w.Header().Get("Location"))
-=======
 	c.Request, _ = http.NewRequest("POST", "http://example.com", nil)
 	c.Redirect(http.StatusFound, "http://google.com")
 	c.Writer.WriteHeaderNow()
 
 	assert.Equal(t, http.StatusFound, w.Code)
 	assert.Equal(t, "http://google.com", w.Header().Get("Location"))
->>>>>>> 235898e6
 }
 
 func TestContextRenderRedirectWith201(t *testing.T) {
 	w := httptest.NewRecorder()
 	c, _ := CreateTestContext(w)
 
-<<<<<<< HEAD
-	c.Request, _ = http.NewRequest("POST", "customhttp://example.com", nil)
-	c.Redirect(201, "/resource")
-=======
 	c.Request, _ = http.NewRequest("POST", "http://example.com", nil)
 	c.Redirect(http.StatusCreated, "/resource")
->>>>>>> 235898e6
 	c.Writer.WriteHeaderNow()
 
 	assert.Equal(t, http.StatusCreated, w.Code)
@@ -1128,15 +1114,9 @@
 
 func TestContextRenderRedirectAll(t *testing.T) {
 	c, _ := CreateTestContext(httptest.NewRecorder())
-<<<<<<< HEAD
-	c.Request, _ = http.NewRequest("POST", "customhttp://example.com", nil)
-	assert.Panics(t, func() { c.Redirect(200, "/resource") })
-	assert.Panics(t, func() { c.Redirect(202, "/resource") })
-=======
 	c.Request, _ = http.NewRequest("POST", "http://example.com", nil)
 	assert.Panics(t, func() { c.Redirect(http.StatusOK, "/resource") })
 	assert.Panics(t, func() { c.Redirect(http.StatusAccepted, "/resource") })
->>>>>>> 235898e6
 	assert.Panics(t, func() { c.Redirect(299, "/resource") })
 	assert.Panics(t, func() { c.Redirect(309, "/resource") })
 	assert.NotPanics(t, func() { c.Redirect(http.StatusMultipleChoices, "/resource") })
