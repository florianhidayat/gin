// Copyright 2014 Manu Martinez-Almeida.  All rights reserved.
// Use of this source code is governed by a MIT style
// license that can be found in the LICENSE file.

package gin

import (
	"net/http"
	"path"
	"regexp"
	"strings"
)

<<<<<<< HEAD
type routesInterface interface {
	Use(...HandlerFunc) routesInterface

	Handle(string, string, ...HandlerFunc) routesInterface
	Any(string, ...HandlerFunc) routesInterface
	GET(string, ...HandlerFunc) routesInterface
	POST(string, ...HandlerFunc) routesInterface
	DELETE(string, ...HandlerFunc) routesInterface
	PATCH(string, ...HandlerFunc) routesInterface
	PUT(string, ...HandlerFunc) routesInterface
	OPTIONS(string, ...HandlerFunc) routesInterface
	HEAD(string, ...HandlerFunc) routesInterface

	StaticFile(string, string) routesInterface
	Static(string, string) routesInterface
	StaticFS(string, http.FileSystem) routesInterface
}

// Used internally to configure router, a RouterGroup is associated with a prefix
// and an array of handlers (middleware)
type RouterGroup struct {
	Handlers HandlersChain
	BasePath string
	engine   *Engine
	root     bool
}

// Adds middleware to the group, see example code in github.
func (group *RouterGroup) Use(middleware ...HandlerFunc) routesInterface {
	group.Handlers = append(group.Handlers, middleware...)
=======
type (
	IRouter interface {
		IRoutes
		Group(string, ...HandlerFunc) *RouterGroup
	}

	IRoutes interface {
		Use(...HandlerFunc) IRoutes

		Handle(string, string, ...HandlerFunc) IRoutes
		Any(string, ...HandlerFunc) IRoutes
		GET(string, ...HandlerFunc) IRoutes
		POST(string, ...HandlerFunc) IRoutes
		DELETE(string, ...HandlerFunc) IRoutes
		PATCH(string, ...HandlerFunc) IRoutes
		PUT(string, ...HandlerFunc) IRoutes
		OPTIONS(string, ...HandlerFunc) IRoutes
		HEAD(string, ...HandlerFunc) IRoutes

		StaticFile(string, string) IRoutes
		Static(string, string) IRoutes
		StaticFS(string, http.FileSystem) IRoutes
	}

	// RouterGroup is used internally to configure router, a RouterGroup is associated with a prefix
	// and an array of handlers (middlewares)
	RouterGroup struct {
		Handlers HandlersChain
		basePath string
		engine   *Engine
		root     bool
	}
)

var _ IRouter = &RouterGroup{}

// Use adds middlewares to the group, see example code in github.
func (group *RouterGroup) Use(middlewares ...HandlerFunc) IRoutes {
	group.Handlers = append(group.Handlers, middlewares...)
>>>>>>> a97c239b
	return group.returnObj()
}

// Group creates a new router group. You should add all the routes that have common middlwares or the same path prefix.
// For example, all the routes that use a common middlware for authorization could be grouped.
func (group *RouterGroup) Group(relativePath string, handlers ...HandlerFunc) *RouterGroup {
	return &RouterGroup{
		Handlers: group.combineHandlers(handlers),
		basePath: group.calculateAbsolutePath(relativePath),
		engine:   group.engine,
	}
}

<<<<<<< HEAD
// Handle registers a new request handle and middleware with the given path and method.
// The last handler should be the real handler, the other ones should be middleware that can and should be shared among different routes.
=======
func (group *RouterGroup) BasePath() string {
	return group.basePath
}

func (group *RouterGroup) handle(httpMethod, relativePath string, handlers HandlersChain) IRoutes {
	absolutePath := group.calculateAbsolutePath(relativePath)
	handlers = group.combineHandlers(handlers)
	group.engine.addRoute(httpMethod, absolutePath, handlers)
	return group.returnObj()
}

// Handle registers a new request handle and middlewares with the given path and method.
// The last handler should be the real handler, the other ones should be middlewares that can and should be shared among different routes.
>>>>>>> a97c239b
// See the example code in github.
//
// For GET, POST, PUT, PATCH and DELETE requests the respective shortcut
// functions can be used.
//
// This function is intended for bulk loading and to allow the usage of less
// frequently used, non-standardized or custom methods (e.g. for internal
// communication with a proxy).
func (group *RouterGroup) Handle(httpMethod, relativePath string, handlers ...HandlerFunc) IRoutes {
	if matches, err := regexp.MatchString("^[A-Z]+$", httpMethod); !matches || err != nil {
		panic("http method " + httpMethod + " is not valid")
	}
	return group.handle(httpMethod, relativePath, handlers)
}

// POST is a shortcut for router.Handle("POST", path, handle)
func (group *RouterGroup) POST(relativePath string, handlers ...HandlerFunc) IRoutes {
	return group.handle("POST", relativePath, handlers)
}

// GET is a shortcut for router.Handle("GET", path, handle)
func (group *RouterGroup) GET(relativePath string, handlers ...HandlerFunc) IRoutes {
	return group.handle("GET", relativePath, handlers)
}

// DELETE is a shortcut for router.Handle("DELETE", path, handle)
func (group *RouterGroup) DELETE(relativePath string, handlers ...HandlerFunc) IRoutes {
	return group.handle("DELETE", relativePath, handlers)
}

// PATCH is a shortcut for router.Handle("PATCH", path, handle)
func (group *RouterGroup) PATCH(relativePath string, handlers ...HandlerFunc) IRoutes {
	return group.handle("PATCH", relativePath, handlers)
}

// PUT is a shortcut for router.Handle("PUT", path, handle)
func (group *RouterGroup) PUT(relativePath string, handlers ...HandlerFunc) IRoutes {
	return group.handle("PUT", relativePath, handlers)
}

// OPTIONS is a shortcut for router.Handle("OPTIONS", path, handle)
func (group *RouterGroup) OPTIONS(relativePath string, handlers ...HandlerFunc) IRoutes {
	return group.handle("OPTIONS", relativePath, handlers)
}

// HEAD is a shortcut for router.Handle("HEAD", path, handle)
func (group *RouterGroup) HEAD(relativePath string, handlers ...HandlerFunc) IRoutes {
	return group.handle("HEAD", relativePath, handlers)
}

// Any registers a route that matches all the HTTP methods.
// GET, POST, PUT, PATCH, HEAD, OPTIONS, DELETE, CONNECT, TRACE
func (group *RouterGroup) Any(relativePath string, handlers ...HandlerFunc) IRoutes {
	group.handle("GET", relativePath, handlers)
	group.handle("POST", relativePath, handlers)
	group.handle("PUT", relativePath, handlers)
	group.handle("PATCH", relativePath, handlers)
	group.handle("HEAD", relativePath, handlers)
	group.handle("OPTIONS", relativePath, handlers)
	group.handle("DELETE", relativePath, handlers)
	group.handle("CONNECT", relativePath, handlers)
	group.handle("TRACE", relativePath, handlers)
	return group.returnObj()
}

// StaticFile registers a single route in order to server a single file of the local filesystem.
// router.StaticFile("favicon.ico", "./resources/favicon.ico")
func (group *RouterGroup) StaticFile(relativePath, filepath string) IRoutes {
	if strings.Contains(relativePath, ":") || strings.Contains(relativePath, "*") {
		panic("URL parameters can not be used when serving a static file")
	}
	handler := func(c *Context) {
		c.File(filepath)
	}
	group.GET(relativePath, handler)
	group.HEAD(relativePath, handler)
	return group.returnObj()
}

// Static serves files from the given file system root.
// Internally a http.FileServer is used, therefore http.NotFound is used instead
// of the Router's NotFound handler.
// To use the operating system's file system implementation,
// use :
//     router.Static("/static", "/var/www")
func (group *RouterGroup) Static(relativePath, root string) IRoutes {
	return group.StaticFS(relativePath, Dir(root, false))
}

// StaticFS works just like `Static()` but a custom `http.FileSystem` can be used instead.
// Gin by default user: gin.Dir()
func (group *RouterGroup) StaticFS(relativePath string, fs http.FileSystem) IRoutes {
	if strings.Contains(relativePath, ":") || strings.Contains(relativePath, "*") {
		panic("URL parameters can not be used when serving a static folder")
	}
	handler := group.createStaticHandler(relativePath, fs)
	urlPattern := path.Join(relativePath, "/*filepath")

	// Register GET and HEAD handlers
	group.GET(urlPattern, handler)
	group.HEAD(urlPattern, handler)
	return group.returnObj()
}

func (group *RouterGroup) createStaticHandler(relativePath string, fs http.FileSystem) HandlerFunc {
	absolutePath := group.calculateAbsolutePath(relativePath)
	fileServer := http.StripPrefix(absolutePath, http.FileServer(fs))
	_, nolisting := fs.(*onlyfilesFS)
	return func(c *Context) {
		if nolisting {
			c.Writer.WriteHeader(404)
		}
		fileServer.ServeHTTP(c.Writer, c.Request)
	}
}

func (group *RouterGroup) combineHandlers(handlers HandlersChain) HandlersChain {
	finalSize := len(group.Handlers) + len(handlers)
	if finalSize >= int(abortIndex) {
		panic("too many handlers")
	}
	mergedHandlers := make(HandlersChain, finalSize)
	copy(mergedHandlers, group.Handlers)
	copy(mergedHandlers[len(group.Handlers):], handlers)
	return mergedHandlers
}

func (group *RouterGroup) calculateAbsolutePath(relativePath string) string {
	return joinPaths(group.basePath, relativePath)
}

func (group *RouterGroup) returnObj() IRoutes {
	if group.root {
		return group.engine
	}
	return group
}<|MERGE_RESOLUTION|>--- conflicted
+++ resolved
@@ -11,38 +11,6 @@
 	"strings"
 )
 
-<<<<<<< HEAD
-type routesInterface interface {
-	Use(...HandlerFunc) routesInterface
-
-	Handle(string, string, ...HandlerFunc) routesInterface
-	Any(string, ...HandlerFunc) routesInterface
-	GET(string, ...HandlerFunc) routesInterface
-	POST(string, ...HandlerFunc) routesInterface
-	DELETE(string, ...HandlerFunc) routesInterface
-	PATCH(string, ...HandlerFunc) routesInterface
-	PUT(string, ...HandlerFunc) routesInterface
-	OPTIONS(string, ...HandlerFunc) routesInterface
-	HEAD(string, ...HandlerFunc) routesInterface
-
-	StaticFile(string, string) routesInterface
-	Static(string, string) routesInterface
-	StaticFS(string, http.FileSystem) routesInterface
-}
-
-// Used internally to configure router, a RouterGroup is associated with a prefix
-// and an array of handlers (middleware)
-type RouterGroup struct {
-	Handlers HandlersChain
-	BasePath string
-	engine   *Engine
-	root     bool
-}
-
-// Adds middleware to the group, see example code in github.
-func (group *RouterGroup) Use(middleware ...HandlerFunc) routesInterface {
-	group.Handlers = append(group.Handlers, middleware...)
-=======
 type (
 	IRouter interface {
 		IRoutes
@@ -68,7 +36,7 @@
 	}
 
 	// RouterGroup is used internally to configure router, a RouterGroup is associated with a prefix
-	// and an array of handlers (middlewares)
+	// and an array of handlers (middleware)
 	RouterGroup struct {
 		Handlers HandlersChain
 		basePath string
@@ -79,10 +47,9 @@
 
 var _ IRouter = &RouterGroup{}
 
-// Use adds middlewares to the group, see example code in github.
-func (group *RouterGroup) Use(middlewares ...HandlerFunc) IRoutes {
-	group.Handlers = append(group.Handlers, middlewares...)
->>>>>>> a97c239b
+// Use adds middleware to the group, see example code in github.
+func (group *RouterGroup) Use(middleware ...HandlerFunc) IRoutes {
+	group.Handlers = append(group.Handlers, middleware...)
 	return group.returnObj()
 }
 
@@ -96,10 +63,6 @@
 	}
 }
 
-<<<<<<< HEAD
-// Handle registers a new request handle and middleware with the given path and method.
-// The last handler should be the real handler, the other ones should be middleware that can and should be shared among different routes.
-=======
 func (group *RouterGroup) BasePath() string {
 	return group.basePath
 }
@@ -111,9 +74,8 @@
 	return group.returnObj()
 }
 
-// Handle registers a new request handle and middlewares with the given path and method.
-// The last handler should be the real handler, the other ones should be middlewares that can and should be shared among different routes.
->>>>>>> a97c239b
+// Handle registers a new request handle and middleware with the given path and method.
+// The last handler should be the real handler, the other ones should be middleware that can and should be shared among different routes.
 // See the example code in github.
 //
 // For GET, POST, PUT, PATCH and DELETE requests the respective shortcut
